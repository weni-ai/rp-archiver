package archiver

import (
	"context"
	"io/ioutil"
	"os"
	"testing"
	"time"

	"github.com/jmoiron/sqlx"
	_ "github.com/lib/pq"
	"github.com/nyaruka/ezconf"
	"github.com/sirupsen/logrus"
	"github.com/stretchr/testify/assert"
)

func setup(t *testing.T) *sqlx.DB {
	testDB, err := ioutil.ReadFile("testdb.sql")
	assert.NoError(t, err)

	db, err := sqlx.Open("postgres", "postgres://localhost/archiver_test?sslmode=disable")
	assert.NoError(t, err)

	_, err = db.Exec(string(testDB))
	assert.NoError(t, err)
	logrus.SetLevel(logrus.DebugLevel)

	return db
}

func TestGetMissingDayArchives(t *testing.T) {
	db := setup(t)

	// get the tasks for our org
	ctx := context.Background()
	orgs, err := GetActiveOrgs(ctx, db)
	assert.NoError(t, err)

	existing, err := GetCurrentArchives(ctx, db, orgs[0], MessageType)
	assert.NoError(t, err)
	now := time.Date(2018, 1, 8, 12, 30, 0, 0, time.UTC)

	// org 1 is too new, no tasks
	tasks, err := GetMissingDayArchives(existing, now, orgs[0], MessageType)
	assert.NoError(t, err)
	assert.Equal(t, 0, len(tasks))

	// org 2 should have some
	existing, err = GetCurrentArchives(ctx, db, orgs[1], MessageType)
	assert.NoError(t, err)
	tasks, err = GetMissingDayArchives(existing, now, orgs[1], MessageType)
	assert.NoError(t, err)
	assert.Equal(t, 62, len(tasks))
	assert.Equal(t, time.Date(2017, 8, 10, 0, 0, 0, 0, time.UTC), tasks[0].StartDate)
	assert.Equal(t, time.Date(2017, 10, 10, 0, 0, 0, 0, time.UTC), tasks[61].StartDate)

	// org 3 is the same as 2, but two of the tasks have already been built
	existing, err = GetCurrentArchives(ctx, db, orgs[2], MessageType)
	assert.NoError(t, err)
	tasks, err = GetMissingDayArchives(existing, now, orgs[2], MessageType)
	assert.NoError(t, err)
	assert.Equal(t, 60, len(tasks))
	assert.Equal(t, time.Date(2017, 8, 11, 0, 0, 0, 0, time.UTC), tasks[0].StartDate)
	assert.Equal(t, time.Date(2017, 10, 10, 0, 0, 0, 0, time.UTC), tasks[59].StartDate)
}

func TestGetMissingMonthArchives(t *testing.T) {
	db := setup(t)

	// get the tasks for our org
	ctx := context.Background()
	orgs, err := GetActiveOrgs(ctx, db)
	assert.NoError(t, err)

	existing, err := GetCurrentArchives(ctx, db, orgs[0], MessageType)
	assert.NoError(t, err)
	now := time.Date(2018, 1, 8, 12, 30, 0, 0, time.UTC)

	// org 1 is too new, no tasks
	tasks, err := GetMissingMonthArchives(existing, now, orgs[0], MessageType)
	assert.NoError(t, err)
	assert.Equal(t, 0, len(tasks))

	// org 2 should have some
	existing, err = GetCurrentArchives(ctx, db, orgs[1], MessageType)
	assert.NoError(t, err)
	tasks, err = GetMissingMonthArchives(existing, now, orgs[1], MessageType)
	assert.NoError(t, err)
	assert.Equal(t, 2, len(tasks))
	assert.Equal(t, time.Date(2017, 8, 1, 0, 0, 0, 0, time.UTC), tasks[0].StartDate)
	assert.Equal(t, time.Date(2017, 9, 1, 0, 0, 0, 0, time.UTC), tasks[1].StartDate)

	// org 3 is the same as 2, but two of the tasks have already been built
	existing, err = GetCurrentArchives(ctx, db, orgs[2], MessageType)
	assert.NoError(t, err)
	tasks, err = GetMissingMonthArchives(existing, now, orgs[2], MessageType)
	assert.NoError(t, err)
	assert.Equal(t, 1, len(tasks))
	assert.Equal(t, time.Date(2017, 8, 1, 0, 0, 0, 0, time.UTC), tasks[0].StartDate)
}

func TestCreateMsgArchive(t *testing.T) {
	db := setup(t)
	ctx := context.Background()

	err := EnsureTempArchiveDirectory("/tmp")
	assert.NoError(t, err)

	orgs, err := GetActiveOrgs(ctx, db)
	assert.NoError(t, err)
	now := time.Date(2018, 1, 8, 12, 30, 0, 0, time.UTC)

	existing, err := GetCurrentArchives(ctx, db, orgs[0], MessageType)
	assert.NoError(t, err)
	tasks, err := GetMissingDayArchives(existing, now, orgs[1], MessageType)
	assert.NoError(t, err)
	assert.Equal(t, 62, len(tasks))
	task := tasks[0]

	// build our first task, should have no messages
	err = CreateArchiveFile(ctx, db, task, "/tmp")
	assert.NoError(t, err)

	// should have no records and be an empty gzip file
	assert.Equal(t, 0, task.RecordCount)
	assert.Equal(t, int64(23), task.Size)
	assert.Equal(t, "f0d79988b7772c003d04a28bd7417a62", task.Hash)

	DeleteArchiveFile(task)

	// build our third task, should have a single message
	task = tasks[2]
	err = CreateArchiveFile(ctx, db, task, "/tmp")
	assert.NoError(t, err)

	// should have two records, second will have attachments
	assert.Equal(t, 2, task.RecordCount)
	assert.Equal(t, int64(442), task.Size)
	assert.Equal(t, "7c39eb3244c34841cf5ca0382519142e", task.Hash)

	DeleteArchiveFile(task)
	_, err = os.Stat(task.ArchiveFile)
	assert.True(t, os.IsNotExist(err))
}

func TestWriteArchiveToDB(t *testing.T) {
	db := setup(t)
	ctx := context.Background()

	orgs, err := GetActiveOrgs(ctx, db)
	assert.NoError(t, err)
	now := time.Date(2018, 1, 8, 12, 30, 0, 0, time.UTC)

	existing, err := GetCurrentArchives(ctx, db, orgs[2], MessageType)
	assert.NoError(t, err)

	tasks, err := GetMissingDayArchives(existing, now, orgs[2], MessageType)
	assert.NoError(t, err)
	assert.Equal(t, 60, len(tasks))
	assert.Equal(t, time.Date(2017, 8, 11, 0, 0, 0, 0, time.UTC), tasks[0].StartDate)

	task := tasks[0]
	task.Dailies = []*Archive{existing[0], existing[1]}

	err = WriteArchiveToDB(ctx, db, task)

	assert.NoError(t, err)
	assert.Equal(t, 4, task.ID)
	assert.Equal(t, false, task.IsPurged)

	// if we recalculate our tasks, we should have one less now
	existing, err = GetCurrentArchives(ctx, db, orgs[2], MessageType)
	assert.Equal(t, task.ID, *existing[0].Rollup)
	assert.Equal(t, task.ID, *existing[2].Rollup)

	assert.NoError(t, err)
	tasks, err = GetMissingDayArchives(existing, now, orgs[2], MessageType)
	assert.NoError(t, err)
	assert.Equal(t, 59, len(tasks))
	assert.Equal(t, time.Date(2017, 8, 12, 0, 0, 0, 0, time.UTC), tasks[0].StartDate)
}

func TestArchiveOrg(t *testing.T) {
	db := setup(t)
	ctx := context.Background()

	orgs, err := GetActiveOrgs(ctx, db)
	assert.NoError(t, err)
	now := time.Date(2018, 1, 8, 12, 30, 0, 0, time.UTC)

	config := NewConfig()
	os.Args = []string{"rp-archiver"}

	loader := ezconf.NewLoader(&config, "archiver", "Archives RapidPro flows, msgs and sessions to S3", nil)
	loader.MustLoad()
<<<<<<< HEAD
	s3Client, err := NewS3Client(config)
	assert.NoError(t, err)

	archives, err := ArchiveOrg(ctx, now, config, db, s3Client, orgs[1], MessageType)
	assert.NoError(t, err)
=======

	// AWS S3 config in the environment needed to download from S3
	if config.AWSAccessKeyID != "missing_aws_access_key_id" && config.AWSSecretAccessKey != "missing_aws_secret_access_key" {

		s3Client, err := NewS3Client(config)
		assert.NoError(t, err)

		archives, err := ArchiveOrg(ctx, now, config, db, s3Client, orgs[1], MessageType)
>>>>>>> 0641f939

		assert.Equal(t, 64, len(archives))
		assert.Equal(t, time.Date(2017, 8, 10, 0, 0, 0, 0, time.UTC), archives[0].StartDate)
		assert.Equal(t, time.Date(2017, 10, 10, 0, 0, 0, 0, time.UTC), archives[61].StartDate)
		assert.Equal(t, time.Date(2017, 8, 1, 0, 0, 0, 0, time.UTC), archives[62].StartDate)
		assert.Equal(t, time.Date(2017, 9, 1, 0, 0, 0, 0, time.UTC), archives[63].StartDate)

		assert.Equal(t, 0, archives[0].RecordCount)
		assert.Equal(t, int64(23), archives[0].Size)
		assert.Equal(t, "f0d79988b7772c003d04a28bd7417a62", archives[0].Hash)

		assert.Equal(t, 2, archives[2].RecordCount)
		assert.Equal(t, int64(442), archives[2].Size)
		assert.Equal(t, "7c39eb3244c34841cf5ca0382519142e", archives[2].Hash)

		assert.Equal(t, 1, archives[3].RecordCount)
		assert.Equal(t, int64(296), archives[3].Size)
		assert.Equal(t, "92c6ddd5ed1419a7f71156bd32fcb453", archives[3].Hash)

		assert.Equal(t, 3, archives[62].RecordCount)
		assert.Equal(t, int64(464), archives[62].Size)
		assert.Equal(t, "258421e7e296cced927bb7ecd3e35287", archives[62].Hash)

		assert.Equal(t, 0, archives[63].RecordCount)
		assert.Equal(t, int64(23), archives[63].Size)
		assert.Equal(t, "f0d79988b7772c003d04a28bd7417a62", archives[63].Hash)
	}
}<|MERGE_RESOLUTION|>--- conflicted
+++ resolved
@@ -193,13 +193,6 @@
 
 	loader := ezconf.NewLoader(&config, "archiver", "Archives RapidPro flows, msgs and sessions to S3", nil)
 	loader.MustLoad()
-<<<<<<< HEAD
-	s3Client, err := NewS3Client(config)
-	assert.NoError(t, err)
-
-	archives, err := ArchiveOrg(ctx, now, config, db, s3Client, orgs[1], MessageType)
-	assert.NoError(t, err)
-=======
 
 	// AWS S3 config in the environment needed to download from S3
 	if config.AWSAccessKeyID != "missing_aws_access_key_id" && config.AWSSecretAccessKey != "missing_aws_secret_access_key" {
@@ -208,7 +201,7 @@
 		assert.NoError(t, err)
 
 		archives, err := ArchiveOrg(ctx, now, config, db, s3Client, orgs[1], MessageType)
->>>>>>> 0641f939
+		assert.NoError(t, err)
 
 		assert.Equal(t, 64, len(archives))
 		assert.Equal(t, time.Date(2017, 8, 10, 0, 0, 0, 0, time.UTC), archives[0].StartDate)
